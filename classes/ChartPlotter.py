--- conflicted
+++ resolved
@@ -1,4 +1,3 @@
-<<<<<<< HEAD
 import pandas as pd
 import mplfinance as mpf
 from typing import Optional
@@ -103,187 +102,4 @@
 
         except Exception as e:
             logger.exception("Charting failed: %s", str(e))
-            raise RuntimeError(f"Chart plotting failed: {e}")
-=======
-import matplotlib.pyplot as plt
-import pandas as pd
-import os
-from typing import Dict, List, Tuple, Any
-
-from classes.Logger import logger
-
-class ChartPlotter:
-    """
-    A class for plotting stock charts with trendlines and pivot levels.
-
-    Attributes:
-        df (pd.DataFrame): DataFrame containing the stock data.
-        pivots (Any): Pivot points data used for plotting (format may vary).
-    """
-    def __init__(self, df: pd.DataFrame, pivots: Any) -> None:
-        self.df = df
-        self.pivots = pivots
-
-    def _save_plot(self, fig: plt.Figure, subdirectory: str, filename: str) -> None:
-        """
-        Save the given figure to the specified subdirectory and filename.
-
-        Args:
-            fig (plt.Figure): The matplotlib figure to save.
-            subdirectory (str): Directory where the plot will be saved.
-            filename (str): The name of the output file.
-        """
-        os.makedirs(subdirectory, exist_ok=True)
-        path = os.path.join(subdirectory, filename)
-        fig.savefig(path, dpi=300, bbox_inches='tight', facecolor='black', edgecolor='none')
-        logger.info(f"Plot saved to {path}")
-        plt.close(fig)
-
-    def plot_trendlines(
-        self,
-        trendlines_by_threshold: Dict[int, List[Any]],
-        filename: str = 'trendlines_regression.png',
-        subdirectory: str = 'artifacts/trendlines/'
-    ) -> None:
-        """
-        Plot trendlines on a stock chart with the closing price as background.
-
-        Args:
-            trendlines_by_threshold (Dict[int, List[Any]]): A dictionary mapping threshold values to lists of trendline objects.
-            filename (str): The output filename for the plot.
-            subdirectory (str): The directory to save the plot.
-        """
-        plt.style.use('dark_background')
-        fig, ax = plt.subplots(figsize=(12, 6))
-
-        # Plot the closing price
-        ax.plot(self.df.index, self.df['Close'], label="Closing Price", color="cyan", alpha=0.6)
-
-        colors = ['red', 'green', 'blue', 'orange', 'purple']
-        unique_labels = set()
-
-        # Create a stable color mapping for each threshold
-        thresholds_sorted = sorted(trendlines_by_threshold.keys())
-        threshold_color_map = {
-            t: colors[i % len(colors)] for i, t in enumerate(thresholds_sorted)
-        }
-
-        for threshold, trendlines in trendlines_by_threshold.items():
-            logger.debug(f"Plotting trendlines with {threshold} points, found {len(trendlines)} trendlines")
-            color = threshold_color_map[threshold]
-
-            for tl in trendlines:
-                logger.debug(
-                    f"Trendline: {tl.start_date} to {tl.end_date}, R²={tl.r_squared:.2f}, "
-                    f"Score={tl.score:.2f}, Length={tl.length} days, Points={len(tl.points)}, "
-                    f"Violations={tl.violations}, Violation Ratio={tl.violation_ratio:.2f}"
-                )
-                # Convert start and end dates to timestamps for calculation
-                x_start = pd.Timestamp(tl.start_date).timestamp()
-                x_end = pd.Timestamp(tl.end_date).timestamp()
-                y_start = tl.slope * x_start + tl.intercept
-                y_end = tl.slope * x_end + tl.intercept
-
-                label = f'Trendline (Points={threshold}, R²={tl.r_squared:.2f})'
-                if label not in unique_labels:
-                    ax.plot([tl.start_date, tl.end_date], [y_start, y_end],
-                            color=color, linestyle='--', alpha=0.8, label=label)
-                    unique_labels.add(label)
-                else:
-                    ax.plot([tl.start_date, tl.end_date], [y_start, y_end],
-                            color=color, linestyle='--', alpha=0.8)
-
-                # Plot the pivot points used for this trendline
-                x_pts = [pd.Timestamp(d).to_pydatetime() for d, _ in tl.points]
-                y_pts = [v for _, v in tl.points]
-                ax.scatter(x_pts, y_pts, color=color, marker='o', s=50, alpha=0.8)
-
-        # Customize chart appearance
-        ax.set_title("Price Action with Ranked Trendlines", color='white', size=14)
-        ax.set_xlabel("Date", color='white')
-        ax.set_ylabel("Price", color='white')
-        ax.legend(facecolor='black', edgecolor='white', fontsize=8, loc='upper left')
-        ax.grid(alpha=0.2, color='gray')
-
-        self._save_plot(fig, subdirectory, filename)
-
-    def plot_levels(
-        self,
-        lookbacks: Dict[Any, Tuple[List[Tuple[str, float]], List[Tuple[str, float]]]],
-        filename: str = 'levels_plot.png',
-        subdirectory: str = 'artifacts/levels/',
-        min_price_distance: float = 1.0
-    ) -> None:
-        """
-        Plot pivot level rays from significant pivot points across different lookback periods.
-        Each ray starts at the pivot point and extends horizontally to the right.
-        Different lookback periods are assigned different colors.
-
-        Args:
-            lookbacks (Dict[Any, Tuple[List[Tuple[str, float]], List[Tuple[str, float]]]]):
-                A dictionary where each key is a lookback period and its value is a tuple containing two lists:
-                one for high pivots and one for low pivots.
-            filename (str): Name of the output file.
-            subdirectory (str): Directory where the plot will be saved.
-            min_price_distance (float): Minimum price difference to consider two levels distinct.
-        """
-        plt.style.use('dark_background')
-        fig, ax = plt.subplots(figsize=(12, 6))
-
-        # Plot the closing price
-        ax.plot(self.df.index, self.df['Close'], label="Closing Price", color="cyan", alpha=0.6)
-
-        colors = ['red', 'green', 'blue', 'orange', 'purple']
-
-        # Create a stable color mapping for each lookback
-        lookbacks_sorted = sorted(lookbacks.keys())
-        lookback_color_map = {
-            lb: colors[i % len(colors)] for i, lb in enumerate(lookbacks_sorted)
-        }
-
-        # Collect all pivot points with associated lookback and type (high/low)
-        all_pivots: List[Tuple[str, float, Any, bool]] = []
-        for lookback, (pivots_high, pivots_low) in lookbacks.items():
-            for date, value in pivots_high:
-                all_pivots.append((date, value, lookback, True))  # True for high pivot
-            for date, value in pivots_low:
-                all_pivots.append((date, value, lookback, False))  # False for low pivot
-
-        # Sort pivots by price to filter out levels that are too close
-        all_pivots.sort(key=lambda x: x[1])
-        filtered_pivots: List[Tuple[str, float, Any, bool]] = []
-        if all_pivots:
-            filtered_pivots.append(all_pivots[0])
-            for date, price, lookback, is_high in all_pivots[1:]:
-                if abs(price - filtered_pivots[-1][1]) >= min_price_distance:
-                    filtered_pivots.append((date, price, lookback, is_high))
-
-        logger.info(f"Found {len(filtered_pivots)} distinct levels after filtering")
-
-        unique_labels = set()
-        last_date = self.df.index[-1]  # The rightmost date for the rays
-        for date, price, lookback, is_high in filtered_pivots:
-            pivot_dt = pd.Timestamp(date)
-            color = lookback_color_map[lookback]
-            marker = '^' if is_high else 'v'
-            label = f'{"High" if is_high else "Low"} (Lookback={lookback})'
-
-            # Plot the pivot point
-            if label not in unique_labels:
-                ax.scatter(pivot_dt, price, color=color, marker=marker, s=100, label=label)
-                unique_labels.add(label)
-            else:
-                ax.scatter(pivot_dt, price, color=color, marker=marker, s=100)
-
-            # Draw a ray from the pivot point to the last date
-            ax.plot([pivot_dt, last_date], [price, price], color=color, linestyle='--', alpha=0.4)
-
-        # Customize chart appearance
-        ax.set_title("Price Action with Filtered Pivot Levels", color='white', size=14)
-        ax.set_xlabel("Date", color='white')
-        ax.set_ylabel("Price", color='white')
-        ax.legend(facecolor='black', edgecolor='white', fontsize=8, loc='upper left')
-        ax.grid(alpha=0.2, color='gray')
-
-        self._save_plot(fig, subdirectory, filename)
->>>>>>> 8a374f31
+            raise RuntimeError(f"Chart plotting failed: {e}")